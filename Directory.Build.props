<Project>
  <PropertyGroup Label="SDK Versions">
    <DotNetVersions>netstandard2.0;netstandard2.1;net6.0;net7.0;net8.0</DotNetVersions>
    <DotNetVersionTests>net8.0</DotNetVersionTests>
  </PropertyGroup>
  
  <PropertyGroup Label="NuGet package">
    <Authors>Guilherme Branco Stracini</Authors>
    <Company>Guilherme Branco Stracini ME</Company>
    <Copyright>© $([System.DateTime]::Now.Year) Guilherme Branco Stracini. All rights reserved.</Copyright>
    <PackageProjectUrl>https://guibranco.github.io/CrispyWaffle</PackageProjectUrl>
    <PublishRepositoryUrl>true</PublishRepositoryUrl>
    <RepositoryUrl>https://github.com/guibranco/CrispyWaffle</RepositoryUrl>
    <RepositoryType>git</RepositoryType>
    <PublishRepositoryUrl>true</PublishRepositoryUrl>
    <IncludeSymbols>true</IncludeSymbols>
    <SymbolPackageFormat>snupkg</SymbolPackageFormat>
    <Version>1.0.0</Version>
    <AssemblyVersion>1.0.0.0</AssemblyVersion>
    <PackageIcon>logo.png</PackageIcon>
    <PackageLicenseFile>LICENSE</PackageLicenseFile>
    <PackageReadmeFile>README.md</PackageReadmeFile>
  </PropertyGroup>

  <PropertyGroup Label="NuGet">
    <NuGetAudit>true</NuGetAudit>
    <NuGetAuditLevel>low</NuGetAuditLevel>
    <NuGetAuditMode>all</NuGetAuditMode>
  </PropertyGroup>

  <PropertyGroup Label="Build">
    <UpdateVersionProperties>true</UpdateVersionProperties>
    <GenerateDocumentationFile>true</GenerateDocumentationFile>
    <AllowedOutputExtensionsInPackageBuildOutputFolder>$(AllowedOutputExtensionsInPackageBuildOutputFolder);.pdb</AllowedOutputExtensionsInPackageBuildOutputFolder>
    <LangVersion>latest</LangVersion>
    <ImplicitUsings>disabled</ImplicitUsings>
    <Nullable>disable</Nullable>
    <DebugType>full</DebugType>
    <RestorePackagesWithLockFile>false</RestorePackagesWithLockFile>
    <NoWarn>$(NoWarn);1591;NU5105;SA1633;CA1711</NoWarn>
    <AllowUnsafeBlocks>true</AllowUnsafeBlocks>
    <DisableImplicitNuGetFallbackFolder>true</DisableImplicitNuGetFallbackFolder>
    <EmbedUntrackedSources>true</EmbedUntrackedSources>
    <IncludeSourceRevisionInInformationalVersion>false</IncludeSourceRevisionInInformationalVersion>
    <TreatWarningsAsErrors>false</TreatWarningsAsErrors>
    <PreserveCompilationContext>true</PreserveCompilationContext>
    <GenerateDependencyFile>true</GenerateDependencyFile>
    <AccelerateBuildsInVisualStudio>true</AccelerateBuildsInVisualStudio>
    <GeneratePackageOnBuild>true</GeneratePackageOnBuild>
  </PropertyGroup>

  <PropertyGroup Label="Analysis settings">
    <AnalysisLevel>latest-Recommended</AnalysisLevel>
  </PropertyGroup>

  <ItemGroup>
    <PackageReference Include="StyleCop.Analyzers" PrivateAssets="all" Condition="$(MSBuildProjectExtension) == '.csproj' And $(IsTestProject) != 'true'" />
<<<<<<< HEAD
    <PackageReference Include="SonarAnalyzer.CSharp" PrivateAssets="all"
      Condition="$(MSBuildProjectExtension) == '.csproj' And $(IsTestProject) != 'true'" />
=======
    <PackageReference Include="SonarAnalyzer.CSharp" PrivateAssets="all" Condition="$(MSBuildProjectExtension) == '.csproj' And $(IsTestProject) != 'true'" />
>>>>>>> c8c69d83
  </ItemGroup>

  <ItemGroup>
    <None Include="..\..\LICENSE">
      <Pack>True</Pack>
      <PackagePath></PackagePath>
    </None>
    <None Include="..\..\logo.png">
      <Pack>True</Pack>
      <PackagePath></PackagePath>
    </None>
    <None Include="..\..\README.md">
      <Pack>True</Pack>
      <PackagePath>\</PackagePath>
    </None>
  </ItemGroup>
</Project><|MERGE_RESOLUTION|>--- conflicted
+++ resolved
@@ -55,12 +55,7 @@
 
   <ItemGroup>
     <PackageReference Include="StyleCop.Analyzers" PrivateAssets="all" Condition="$(MSBuildProjectExtension) == '.csproj' And $(IsTestProject) != 'true'" />
-<<<<<<< HEAD
-    <PackageReference Include="SonarAnalyzer.CSharp" PrivateAssets="all"
-      Condition="$(MSBuildProjectExtension) == '.csproj' And $(IsTestProject) != 'true'" />
-=======
     <PackageReference Include="SonarAnalyzer.CSharp" PrivateAssets="all" Condition="$(MSBuildProjectExtension) == '.csproj' And $(IsTestProject) != 'true'" />
->>>>>>> c8c69d83
   </ItemGroup>
 
   <ItemGroup>
