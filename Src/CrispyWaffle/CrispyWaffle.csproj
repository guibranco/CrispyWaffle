--- conflicted
+++ resolved
@@ -1,43 +1,38 @@
-<Project Sdk="Microsoft.NET.Sdk">
-
-  <PropertyGroup>
-    <ProjectGuid>9A19103F-16F7-4668-BE54-9A1E7A4F7556</ProjectGuid>
-    <TargetFrameworks>netstandard2.0;netstandard2.1</TargetFrameworks>
-    <GeneratePackageOnBuild>true</GeneratePackageOnBuild>
-    <Authors>Guilherme Branco Stracini</Authors>
-    <Copyright>© 2020 Guilherme Branco Stracini. All rights reserved.</Copyright>
-    <Description>The CrispyWaffle toolkit for .NET projects</Description>
-    <PackageProjectUrl>https://guibranco.github.io/CrispyWaffle</PackageProjectUrl>
-    <RepositoryUrl>https://github.com/guibranco/CrispyWaffle</RepositoryUrl>
-    <RepositoryType>GIT</RepositoryType>
-    <PackageTags>toolkit sdk framework library lib</PackageTags>
-    <PackageIcon>logo.png</PackageIcon>
-    <Version>1.0.0</Version>
-    <AssemblyVersion>1.0.0.0</AssemblyVersion>
-    <PackageLicenseFile>LICENSE</PackageLicenseFile>
-    <Company>Guilherme Branco Stracini ME</Company>
-    <PackageReleaseNotes>CancellationToken support in ServiceLocator</PackageReleaseNotes>
-  </PropertyGroup>
-
-  <ItemGroup>
-    <PackageReference Include="Newtonsoft.Json" Version="13.0.2" />
-<<<<<<< HEAD
-    <PackageReference Include="System.Diagnostics.EventLog" Version="6.0.0" />
-    <PackageReference Include="System.Security.Permissions" Version="6.0.0" />
-=======
-    <PackageReference Include="System.Diagnostics.EventLog" Version="7.0.0" />
-    <PackageReference Include="System.Security.Permissions" Version="7.0.0" />
->>>>>>> 1b880c74
-  </ItemGroup>
-
-  <ItemGroup>
-    <None Include="..\..\LICENSE">
-      <Pack>True</Pack>
-      <PackagePath></PackagePath>
-    </None>
-    <None Include="..\..\logo.png">
-      <Pack>True</Pack>
-      <PackagePath></PackagePath>
-    </None>
-  </ItemGroup>
+<Project Sdk="Microsoft.NET.Sdk">
+
+  <PropertyGroup>
+    <ProjectGuid>9A19103F-16F7-4668-BE54-9A1E7A4F7556</ProjectGuid>
+    <TargetFrameworks>netstandard2.0;netstandard2.1</TargetFrameworks>
+    <GeneratePackageOnBuild>true</GeneratePackageOnBuild>
+    <Authors>Guilherme Branco Stracini</Authors>
+    <Copyright>© 2020 Guilherme Branco Stracini. All rights reserved.</Copyright>
+    <Description>The CrispyWaffle toolkit for .NET projects</Description>
+    <PackageProjectUrl>https://guibranco.github.io/CrispyWaffle</PackageProjectUrl>
+    <RepositoryUrl>https://github.com/guibranco/CrispyWaffle</RepositoryUrl>
+    <RepositoryType>GIT</RepositoryType>
+    <PackageTags>toolkit sdk framework library lib</PackageTags>
+    <PackageIcon>logo.png</PackageIcon>
+    <Version>1.0.0</Version>
+    <AssemblyVersion>1.0.0.0</AssemblyVersion>
+    <PackageLicenseFile>LICENSE</PackageLicenseFile>
+    <Company>Guilherme Branco Stracini ME</Company>
+    <PackageReleaseNotes>CancellationToken support in ServiceLocator</PackageReleaseNotes>
+  </PropertyGroup>
+
+  <ItemGroup>
+    <PackageReference Include="Newtonsoft.Json" Version="13.0.2" />
+    <PackageReference Include="System.Diagnostics.EventLog" Version="7.0.0" />
+    <PackageReference Include="System.Security.Permissions" Version="7.0.0" />
+  </ItemGroup>
+
+  <ItemGroup>
+    <None Include="..\..\LICENSE">
+      <Pack>True</Pack>
+      <PackagePath></PackagePath>
+    </None>
+    <None Include="..\..\logo.png">
+      <Pack>True</Pack>
+      <PackagePath></PackagePath>
+    </None>
+  </ItemGroup>
 </Project>