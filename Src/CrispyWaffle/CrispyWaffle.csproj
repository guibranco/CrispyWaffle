<Project Sdk="Microsoft.NET.Sdk">

	<PropertyGroup>
	  <ProjectGuid>9A19103F-16F7-4668-BE54-9A1E7A4F7556</ProjectGuid>
	  <TargetFrameworks>$(DotNetVersions)</TargetFrameworks>
	  <Description>The CrispyWaffle toolkit for .NET projects</Description>
	  <PackageTags>toolkit sdk framework library lib</PackageTags>
	  <PackageReleaseNotes>CancellationToken support in ServiceLocator</PackageReleaseNotes>
	</PropertyGroup>
  
	<ItemGroup>
<<<<<<< HEAD
		<PackageReference Include="Newtonsoft.Json" />
		<PackageReference Include="System.Security.Permissions" />
		<PackageReference Include="System.Text.Json" />
=======
	  <PackageReference Include="Newtonsoft.Json" />
	  <PackageReference Include="System.Security.Permissions" />
	  <PackageReference Include="System.Text.Json" />
>>>>>>> c8c69d83
	</ItemGroup>
</Project><|MERGE_RESOLUTION|>--- conflicted
+++ resolved
@@ -9,14 +9,8 @@
 	</PropertyGroup>
   
 	<ItemGroup>
-<<<<<<< HEAD
-		<PackageReference Include="Newtonsoft.Json" />
-		<PackageReference Include="System.Security.Permissions" />
-		<PackageReference Include="System.Text.Json" />
-=======
 	  <PackageReference Include="Newtonsoft.Json" />
 	  <PackageReference Include="System.Security.Permissions" />
 	  <PackageReference Include="System.Text.Json" />
->>>>>>> c8c69d83
 	</ItemGroup>
 </Project>