--- conflicted
+++ resolved
@@ -1,59 +1,4 @@
-<<<<<<< HEAD
-﻿using System.Threading.Tasks;
-using CrispyWaffle.Composition;
-using CrispyWaffle.Log;
-
-namespace CrispyWaffle.Events
-{
-    /// <summary>
-    /// Manage events raising
-    /// </summary>
-    public static class EventsConsumer
-    {
-        /// <summary>
-        /// Raises the specified event.
-        /// </summary>
-        /// <typeparam name="TEvent">The type of the event.</typeparam>
-        /// <param name="event">The event.</param>
-        public static void Raise<TEvent>(TEvent @event)
-            where TEvent : IEvent
-        {
-            var handlers = ServiceLocator.ResolveAll<IEventHandler<TEvent>>();
-
-            foreach (var handler in handlers)
-            {
-                LogConsumer.Trace(
-                    $"Calling {handler.GetType().FullName} for event {@event.GetType().FullName}"
-                );
-
-                handler.Handle(@event);
-            }
-        }
-
-        /// <summary>
-        /// Raises the specified event asynchronously.
-        /// </summary>
-        /// <typeparam name="TEvent">The type of the event.</typeparam>
-        /// <param name="event">The event.</param>
-        public static async Task RaiseAsync<TEvent>(TEvent @event)
-            where TEvent : IEvent
-        {
-            await Task.Run(() =>
-            {
-                var handlers = ServiceLocator.ResolveAll<IEventHandlerAsync<TEvent>>();
-                foreach (var handler in handlers)
-                {
-                    LogConsumer.Trace(
-                        $"Calling {handler.GetType().FullName} for event {@event.GetType().FullName}"
-                    );
-                    handler.HandleAsync(@event);
-                }
-            });
-        }
-    }
-}
-=======
-﻿using System.Threading.Tasks;
+using System.Threading.Tasks;
 using CrispyWaffle.Composition;
 using CrispyWaffle.Log;
 
@@ -117,5 +62,4 @@
             }
         });
     }
-}
->>>>>>> fba4f7c2
+}