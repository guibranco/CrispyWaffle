<Project Sdk="Microsoft.NET.Sdk">

  <PropertyGroup>
    <ProjectGuid>0EB3767D-0830-5559-B54D-7AA26286F0BD</ProjectGuid>
    <TargetFrameworks>$(DotNetVersions)</TargetFrameworks>
    <Description>The CrispyWaffle i18n pt-br package</Description>
    <PackageTags>toolkit sdk framework library lib i18n pt-br</PackageTags>
        <PackageReleaseNotes>i18n pt-br release</PackageReleaseNotes>
  </PropertyGroup>

  <ItemGroup>
    <ProjectReference Include="..\CrispyWaffle\CrispyWaffle.csproj" />
  </ItemGroup>
<<<<<<< HEAD
=======

>>>>>>> 7ff41652
</Project><|MERGE_RESOLUTION|>--- conflicted
+++ resolved
@@ -11,8 +11,5 @@
   <ItemGroup>
     <ProjectReference Include="..\CrispyWaffle\CrispyWaffle.csproj" />
   </ItemGroup>
-<<<<<<< HEAD
-=======
 
->>>>>>> 7ff41652
 </Project>