--- conflicted
+++ resolved
@@ -13,11 +13,9 @@
     <PackageReference Include="NEST" />
   </ItemGroup>
 
-<<<<<<< HEAD
   <ItemGroup>
     <ProjectReference Include="..\CrispyWaffle.Configuration\CrispyWaffle.Configuration.csproj" />
     <ProjectReference Include="..\CrispyWaffle\CrispyWaffle.csproj" />
   </ItemGroup>  
-=======
->>>>>>> 7ff41652
+
 </Project>