<Project>
  <PropertyGroup>
    <ManagePackageVersionsCentrally>true</ManagePackageVersionsCentrally>
    <CentralPackageTransitivePinningEnabled>false</CentralPackageTransitivePinningEnabled>
  </PropertyGroup>
  <ItemGroup>
    <PackageVersion Include="CouchDB.NET" Version="1.2.2" />
    <PackageVersion Include="coverlet.msbuild" Version="6.0.4">
      <PrivateAssets>all</PrivateAssets>
      <IncludeAssets>runtime; build; native; contentfiles; analyzers</IncludeAssets>
    </PackageVersion>
    <PackageVersion Include="Elastic.Clients.Elasticsearch" Version="8.17.1" />
    <PackageVersion Include="ElmahCore" Version="2.1.2" />
    <PackageVersion Include="FluentAssertions" Version="8.0.1" />
    <PackageVersion Include="JunitXml.TestLogger" Version="6.0.0" />
    <PackageVersion Include="log4net" Version="3.0.3" />
    <PackageVersion Include="Microsoft.NET.Test.Sdk" Version="17.11.1" />
    <PackageVersion Include="NEST" Version="7.17.5" />
    <PackageVersion Include="Newtonsoft.Json" Version="13.0.3" />
    <PackageVersion Include="NSubstitute" Version="5.3.0" />
    <PackageVersion Include="RabbitMQ.Client" Version="6.8.1" />
    <PackageVersion Include="SonarAnalyzer.CSharp" Version="10.6.0.109712" />
    <PackageVersion Include="StackExchange.Redis" Version="2.8.24" />
    <PackageVersion Include="StackExchange.Redis.Extensions.Core" Version="9.1.0" />
    <PackageVersion Include="StyleCop.Analyzers" Version="1.1.118" />
    <PackageVersion Include="System.Diagnostics.EventLog" Version="9.0.2" />
    <PackageVersion Include="System.Security.Permissions" Version="[6.0.0,7.0.0)" />
<<<<<<< HEAD
    <PackageVersion Include="System.Text.Encoding.CodePages" Version="9.0.2" />
    <PackageVersion Include="System.Text.Json" Version="9.0.1" />
=======
    <PackageVersion Include="System.Text.Encoding.CodePages" Version="9.0.1" />
    <PackageVersion Include="System.Text.Json" Version="9.0.2" />
>>>>>>> 1da35413
    <PackageVersion Include="xunit" Version="2.9.3" />
    <PackageVersion Include="xunit.runner.visualstudio" Version="3.0.1">
      <PrivateAssets>all</PrivateAssets>
      <IncludeAssets>runtime; build; native; contentfiles; analyzers; buildtransitive</IncludeAssets>
    </PackageVersion>
  </ItemGroup>
</Project><|MERGE_RESOLUTION|>--- conflicted
+++ resolved
@@ -25,13 +25,8 @@
     <PackageVersion Include="StyleCop.Analyzers" Version="1.1.118" />
     <PackageVersion Include="System.Diagnostics.EventLog" Version="9.0.2" />
     <PackageVersion Include="System.Security.Permissions" Version="[6.0.0,7.0.0)" />
-<<<<<<< HEAD
     <PackageVersion Include="System.Text.Encoding.CodePages" Version="9.0.2" />
-    <PackageVersion Include="System.Text.Json" Version="9.0.1" />
-=======
-    <PackageVersion Include="System.Text.Encoding.CodePages" Version="9.0.1" />
     <PackageVersion Include="System.Text.Json" Version="9.0.2" />
->>>>>>> 1da35413
     <PackageVersion Include="xunit" Version="2.9.3" />
     <PackageVersion Include="xunit.runner.visualstudio" Version="3.0.1">
       <PrivateAssets>all</PrivateAssets>
