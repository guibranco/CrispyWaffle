--- conflicted
+++ resolved
@@ -14,11 +14,8 @@
     <PackageVersion Include="JunitXml.TestLogger" Version="3.1.12" />
     <PackageVersion Include="log4net" Version="2.0.17" />
     <PackageVersion Include="Microsoft.NET.Test.Sdk" Version="17.10.0" />
-<<<<<<< HEAD
-=======
     <PackageVersion Include="Moq" Version="4.20.70" />
     <PackageVersion Include="NEST" Version="7.17.5" />
->>>>>>> 11635c2e
     <PackageVersion Include="Newtonsoft.Json" Version="13.0.3" />
     <PackageVersion Include="NSubstitute" Version="5.1.0" />
     <PackageVersion Include="RabbitMQ.Client" Version="6.8.1" />
