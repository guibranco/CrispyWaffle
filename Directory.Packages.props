--- conflicted
+++ resolved
@@ -19,13 +19,8 @@
     <PackageVersion Include="Newtonsoft.Json" Version="13.0.3" />
     <PackageVersion Include="NSubstitute" Version="5.3.0" />
     <PackageVersion Include="RabbitMQ.Client" Version="6.8.1" />
-<<<<<<< HEAD
     <PackageVersion Include="SonarAnalyzer.CSharp" Version="10.9.0.115408" />
-    <PackageVersion Include="StackExchange.Redis" Version="2.8.24" />
-=======
-    <PackageVersion Include="SonarAnalyzer.CSharp" Version="10.8.0.113526" />
     <PackageVersion Include="StackExchange.Redis" Version="2.8.31" />
->>>>>>> c216c30b
     <PackageVersion Include="StackExchange.Redis.Extensions.Core" Version="9.1.0" />
     <PackageVersion Include="StyleCop.Analyzers" Version="1.1.118" />
     <PackageVersion Include="System.Diagnostics.EventLog" Version="9.0.4" />
