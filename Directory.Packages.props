<Project>
  <PropertyGroup>
    <ManagePackageVersionsCentrally>true</ManagePackageVersionsCentrally>
    <CentralPackageTransitivePinningEnabled>false</CentralPackageTransitivePinningEnabled>
  </PropertyGroup>
  <ItemGroup>
    <PackageVersion Include="CouchDB.NET" Version="1.2.2" />
    <PackageVersion Include="coverlet.msbuild" Version="6.0.4">
      <PrivateAssets>all</PrivateAssets>
      <IncludeAssets>runtime; build; native; contentfiles; analyzers</IncludeAssets>
    </PackageVersion>
    <PackageVersion Include="Elastic.Clients.Elasticsearch" Version="9.2.2" />
    <PackageVersion Include="ElmahCore" Version="2.1.2" />
<<<<<<< HEAD
    <PackageVersion Include="FluentAssertions" Version="8.4.0" />
    <PackageVersion Include="JunitXml.TestLogger" Version="6.1.0" />
    <PackageVersion Include="log4net" Version="3.1.0" />
    <PackageVersion Include="Microsoft.AspNetCore.Hosting.Abstractions" Version="2.2.0" />
    <PackageVersion Include="Microsoft.EntityFrameworkCore" Version="9.0.8" />
    <PackageVersion Include="Microsoft.EntityFrameworkCore.Relational" Version="9.0.8" />
    <PackageVersion Include="Microsoft.Extensions.DependencyInjection" Version="9.0.8" />
    <PackageVersion Include="Microsoft.Extensions.DependencyInjection.Abstractions" Version="9.0.8" />
    <PackageVersion Include="Microsoft.Extensions.Hosting.Abstractions" Version="2.2.0" />
    <PackageVersion Include="Microsoft.Extensions.Http" Version="9.0.8" />
    <PackageVersion Include="Microsoft.Extensions.Logging" Version="9.0.8" />
    <PackageVersion Include="Microsoft.Extensions.Options" Version="9.0.8" />
    <PackageVersion Include="Microsoft.NET.Test.Sdk" Version="17.14.1" />
=======
    <PackageVersion Include="FluentAssertions" Version="8.8.0" />
    <PackageVersion Include="JunitXml.TestLogger" Version="7.0.2" />
    <PackageVersion Include="log4net" Version="3.2.0" />
    <PackageVersion Include="Microsoft.Extensions.Http" Version="10.0.0" />
    <PackageVersion Include="Microsoft.Extensions.Logging" Version="2.2.0" />
    <PackageVersion Include="Microsoft.NET.Test.Sdk" Version="18.0.1" />
>>>>>>> 6992298d
    <PackageVersion Include="NEST" Version="7.17.5" />
    <PackageVersion Include="Newtonsoft.Json" Version="13.0.4" />
    <PackageVersion Include="NSubstitute" Version="5.3.0" />
    <PackageVersion Include="RabbitMQ.Client" Version="6.8.1" />
<<<<<<< HEAD
    <PackageVersion Include="SonarAnalyzer.CSharp" Version="10.15.0.120848" />
    <PackageVersion Include="StackExchange.Redis" Version="2.8.41" />
=======
    <PackageVersion Include="SonarAnalyzer.CSharp" Version="10.16.0.128591" />
    <PackageVersion Include="StackExchange.Redis" Version="2.10.1" />
>>>>>>> 6992298d
    <PackageVersion Include="StackExchange.Redis.Extensions.Core" Version="9.1.0" />
    <PackageVersion Include="StyleCop.Analyzers" Version="1.1.118" />
    <PackageVersion Include="System.Diagnostics.EventLog" Version="10.0.0" />
    <PackageVersion Include="System.Security.Permissions" Version="10.0.0" />
    <PackageVersion Include="System.Text.Encoding.CodePages" Version="10.0.0" />
    <PackageVersion Include="System.Text.Json" Version="10.0.0" />
    <PackageVersion Include="xunit" Version="2.9.3" />
    <PackageVersion Include="xunit.runner.visualstudio" Version="3.1.5">
      <PrivateAssets>all</PrivateAssets>
      <IncludeAssets>runtime; build; native; contentfiles; analyzers; buildtransitive</IncludeAssets>
    </PackageVersion>
  </ItemGroup>
</Project><|MERGE_RESOLUTION|>--- conflicted
+++ resolved
@@ -11,7 +11,6 @@
     </PackageVersion>
     <PackageVersion Include="Elastic.Clients.Elasticsearch" Version="9.2.2" />
     <PackageVersion Include="ElmahCore" Version="2.1.2" />
-<<<<<<< HEAD
     <PackageVersion Include="FluentAssertions" Version="8.4.0" />
     <PackageVersion Include="JunitXml.TestLogger" Version="6.1.0" />
     <PackageVersion Include="log4net" Version="3.1.0" />
@@ -25,25 +24,12 @@
     <PackageVersion Include="Microsoft.Extensions.Logging" Version="9.0.8" />
     <PackageVersion Include="Microsoft.Extensions.Options" Version="9.0.8" />
     <PackageVersion Include="Microsoft.NET.Test.Sdk" Version="17.14.1" />
-=======
-    <PackageVersion Include="FluentAssertions" Version="8.8.0" />
-    <PackageVersion Include="JunitXml.TestLogger" Version="7.0.2" />
-    <PackageVersion Include="log4net" Version="3.2.0" />
-    <PackageVersion Include="Microsoft.Extensions.Http" Version="10.0.0" />
-    <PackageVersion Include="Microsoft.Extensions.Logging" Version="2.2.0" />
-    <PackageVersion Include="Microsoft.NET.Test.Sdk" Version="18.0.1" />
->>>>>>> 6992298d
     <PackageVersion Include="NEST" Version="7.17.5" />
     <PackageVersion Include="Newtonsoft.Json" Version="13.0.4" />
     <PackageVersion Include="NSubstitute" Version="5.3.0" />
     <PackageVersion Include="RabbitMQ.Client" Version="6.8.1" />
-<<<<<<< HEAD
-    <PackageVersion Include="SonarAnalyzer.CSharp" Version="10.15.0.120848" />
-    <PackageVersion Include="StackExchange.Redis" Version="2.8.41" />
-=======
     <PackageVersion Include="SonarAnalyzer.CSharp" Version="10.16.0.128591" />
     <PackageVersion Include="StackExchange.Redis" Version="2.10.1" />
->>>>>>> 6992298d
     <PackageVersion Include="StackExchange.Redis.Extensions.Core" Version="9.1.0" />
     <PackageVersion Include="StyleCop.Analyzers" Version="1.1.118" />
     <PackageVersion Include="System.Diagnostics.EventLog" Version="10.0.0" />
